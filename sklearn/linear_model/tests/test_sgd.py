--- conflicted
+++ resolved
@@ -264,6 +264,7 @@
 class DenseSGDClassifierTestCase(unittest.TestCase, CommonTest):
     """Test suite for the dense representation variant of SGD"""
     factory_class = SGDClassifier
+
     def test_sgd(self):
         # Check that SGD gives any results :-)
 
@@ -378,13 +379,8 @@
         # Target must have at least two labels
         self.factory(alpha=0.01, n_iter=20).fit(X2, np.ones(9))
 
-<<<<<<< HEAD
-    def test_partial_fit_weight_class_auto(self):
-        # partial_fit with class_weight='auto' not supported
-=======
     def test_partial_fit_weight_class_balanced(self):
         # partial_fit with class_weight='balanced' not supported"""
->>>>>>> cd12906c
         assert_raises_regexp(ValueError,
                              "class_weight 'balanced' is not supported for "
                              "partial_fit. In order to use 'balanced' weights, "
@@ -626,13 +622,8 @@
 
         assert_almost_equal(clf1.coef_, clf2.coef_)
 
-<<<<<<< HEAD
-    def test_auto_weight(self):
-        # Test class weights for imbalanced data
-=======
     def test_balanced_weight(self):
         # Test class weights for imbalanced data"""
->>>>>>> cd12906c
         # compute reference metrics on iris dataset that is quite balanced by
         # default
         X, y = iris.data, iris.target
@@ -748,8 +739,6 @@
         # check that coef_ haven't been re-allocated
         assert_true(id1, id2)
 
-<<<<<<< HEAD
-=======
     def test_partial_fit_multiclass_average(self):
         third = X2.shape[0] // 3
         clf = self.factory(alpha=0.01, average=X2.shape[0])
@@ -763,7 +752,6 @@
         assert_equal(clf.coef_.shape, (3, X2.shape[1]))
         assert_equal(clf.intercept_.shape, (3,))
 
->>>>>>> cd12906c
     def test_fit_then_partial_fit(self):
         # Partial_fit should work after initial fit in the multiclass case.
         # Non-regression test for #2496; fit would previously produce a
