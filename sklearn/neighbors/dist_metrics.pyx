#!python
#cython: boundscheck=False
#cython: wraparound=False
#cython: cdivision=True

# By Jake Vanderplas (2013) <jakevdp@cs.washington.edu>
# written for the scikit-learn project
# License: BSD

import numpy as np
cimport numpy as np
np.import_array()  # required in order to use C-API


######################################################################
# Numpy 1.3-1.4 compatibility utilities
cdef DTYPE_t[:, ::1] get_memview_DTYPE_2D(
                               np.ndarray[DTYPE_t, ndim=2, mode='c'] X):
    return <DTYPE_t[:X.shape[0],:X.shape[1]:1]> (<DTYPE_t*> X.data)


cdef DTYPE_t* get_vec_ptr(np.ndarray[DTYPE_t, ndim=1, mode='c'] vec):
    return &vec[0]


cdef DTYPE_t* get_mat_ptr(np.ndarray[DTYPE_t, ndim=2, mode='c'] mat):
    return &mat[0, 0]
######################################################################


# First, define a function to get an ndarray from a memory bufffer
cdef extern from "arrayobject.h":
    object PyArray_SimpleNewFromData(int nd, np.npy_intp* dims,
                                     int typenum, void* data)


cdef inline np.ndarray _buffer_to_ndarray(DTYPE_t* x, np.npy_intp n):
    # Wrap a memory buffer with an ndarray. Warning: this is not robust.
    # In particular, if x is deallocated before the returned array goes
    # out of scope, this could cause memory errors.  Since there is not
    # a possibility of this for our use-case, this should be safe.

    # Note: this Segfaults unless np.import_array() is called above
    return PyArray_SimpleNewFromData(1, &n, DTYPECODE, <void*>x)


# some handy constants
from libc.math cimport fabs, sqrt, exp, pow, cos, sin, asin
cdef DTYPE_t INF = np.inf

from typedefs cimport DTYPE_t, ITYPE_t, DITYPE_t, DTYPECODE
from typedefs import DTYPE, ITYPE


######################################################################
# newObj function
#  this is a helper function for pickling
def newObj(obj):
    return obj.__new__(obj)


######################################################################
# metric mappings
#  These map from metric id strings to class names
METRIC_MAPPING = {'euclidean': EuclideanDistance,
                  'l2': EuclideanDistance,
                  'minkowski': MinkowskiDistance,
                  'p': MinkowskiDistance,
                  'manhattan': ManhattanDistance,
                  'cityblock': ManhattanDistance,
                  'l1': ManhattanDistance,
                  'chebyshev': ChebyshevDistance,
                  'infinity': ChebyshevDistance,
                  'seuclidean': SEuclideanDistance,
                  'mahalanobis': MahalanobisDistance,
                  'wminkowski': WMinkowskiDistance,
                  'hamming': HammingDistance,
                  'canberra': CanberraDistance,
                  'braycurtis': BrayCurtisDistance,
                  'matching': MatchingDistance,
                  'jaccard': JaccardDistance,
                  'dice': DiceDistance,
                  'kulsinski': KulsinskiDistance,
                  'rogerstanimoto': RogersTanimotoDistance,
                  'russellrao': RussellRaoDistance,
                  'sokalmichener': SokalMichenerDistance,
                  'sokalsneath': SokalSneathDistance,
                  'haversine': HaversineDistance,
                  'pyfunc': PyFuncDistance}


def get_valid_metric_ids(L):
    """Given an iterable of metric class names or class identifiers,
    return a list of metric IDs which map to those classes.

    Example:
    >>> L = get_valid_metric_ids([EuclideanDistance, 'ManhattanDistance'])
    >>> sorted(L)
    ['cityblock', 'euclidean', 'l1', 'l2', 'manhattan']
    """
    return [key for (key, val) in METRIC_MAPPING.items()
            if (val.__name__ in L) or (val in L)]


######################################################################
# Distance Metric Classes
cdef class DistanceMetric:
    """DistanceMetric class

    This class provides a uniform interface to fast distance metric
    functions.  The various metrics can be accessed via the `get_metric`
    class method and the metric string identifier (see below).
    For example, to use the Euclidean distance:

    >>> dist = DistanceMetric.get_metric('euclidean')
    >>> X = [[0, 1, 2],
             [3, 4, 5]])
    >>> dist.pairwise(X)
    array([[ 0.        ,  5.19615242],
           [ 5.19615242,  0.        ]])

    Available Metrics
    The following lists the string metric identifiers and the associated
    distance metric classes:

    **Metrics intended for real-valued vector spaces:**

    ==============  ====================  ========  ===============================
    identifier      class name            args      distance function
    --------------  --------------------  --------  -------------------------------
    "euclidean"     EuclideanDistance     -         ``sqrt(sum((x - y)^2))``
    "manhattan"     ManhattanDistance     -         ``sum(|x - y|)``
    "chebyshev"     ChebyshevDistance     -         ``sum(max(|x - y|))``
    "minkowski"     MinkowskiDistance     p         ``sum(|x - y|^p)^(1/p)``
    "wminkowski"    WMinkowskiDistance    p, w      ``sum(w * |x - y|^p)^(1/p)``
    "seuclidean"    SEuclideanDistance    V         ``sqrt(sum((x - y)^2 / V))``
    "mahalanobis"   MahalanobisDistance   V or VI   ``sqrt((x - y)' V^-1 (x - y))``
    ==============  ====================  ========  ===============================

    **Metrics intended for two-dimensional vector spaces:**

    ============  ==================  ========================================
    identifier    class name          distance function
    ------------  ------------------  ----------------------------------------
    "haversine"   HaversineDistance   2 arcsin(sqrt(sin^2(0.5*dx)
                                             + cos(x1)cos(x2)sin^2(0.5*dy)))
    ============  ==================  ========================================


    **Metrics intended for integer-valued vector spaces:**  Though intended
    for integer-valued vectors, these are also valid metrics in the case of
    real-valued vectors.

    =============  ====================  ========================================
    identifier     class name            distance function
    -------------  --------------------  ----------------------------------------
    "hamming"      HammingDistance       ``N_unequal(x, y) / N_tot``
    "canberra"     CanberraDistance      ``sum(|x - y| / (|x| + |y|))``
    "braycurtis"   BrayCurtisDistance    ``sum(|x - y|) / (sum(|x|) + sum(|y|))``
    =============  ====================  ========================================

    **Metrics intended for boolean-valued vector spaces:**  Any nonzero entry
    is evaluated to "True".  In the listings below, the following
    abbreviations are used:

     - N  : number of dimensions
     - NTT : number of dims in which both values are True
     - NTF : number of dims in which the first value is True, second is False
     - NFT : number of dims in which the first value is False, second is True
     - NFF : number of dims in which both values are False
     - NNEQ : number of non-equal dimensions, NNEQ = NTF + NFT
     - NNZ : number of nonzero dimensions, NNZ = NTF + NFT + NTT

    =================  =======================  ===============================
    identifier         class name               distance function
    -----------------  -----------------------  -------------------------------
    "jaccard"          JaccardDistance          NNEQ / NNZ
    "maching"          MatchingDistance         NNEQ / N
    "dice"             DiceDistance             NNEQ / (NTT + NNZ)
    "kulsinski"        KulsinskiDistance        (NNEQ + N - NTT) / (NNEQ + N)
    "rogerstanimoto"   RogersTanimotoDistance   2 * NNEQ / (N + NNEQ)
    "russellrao"       RussellRaoDistance       NNZ / N
    "sokalmichener"    SokalMichenerDistance    2 * NNEQ / (N + NNEQ)
    "sokalsneath"      SokalSneathDistance      NNEQ / (NNEQ + 0.5 * NTT)
    =================  =======================  ===============================

    **User-defined distance:**

    ===========    ===============    =======
    identifier     class name         args
    -----------    ---------------    -------
    "pyfunc"       PyFuncDistance     func
    ===========    ===============    =======

    Here ``func`` is a function which takes two one-dimensional numpy
    arrays, and returns a distance.  Note that in order to be used within
    the BallTree, the distance must be a true metric:
    i.e. it must satisfy the following properties

    1) Non-negativity: d(x, y) >= 0
    2) Identity: d(x, y) = 0 if and only if x == y
    3) Symmetry: d(x, y) = d(y, x)
    4) Triangle Inequality: d(x, y) + d(y, z) >= d(x, z)

    Because of the Python object overhead involved in calling the python
    function, this will be fairly slow, but it will have the same
    scaling as other distances.
    """
    def __cinit__(self):
        self.p = 2
        self.vec = np.zeros(1, dtype=DTYPE, order='c')
        self.mat = np.zeros((1, 1), dtype=DTYPE, order='c')
        self.vec_ptr = get_vec_ptr(self.vec)
        self.mat_ptr = get_mat_ptr(self.mat)
        self.size = 1

    def __reduce__(self):
        """
        reduce method used for pickling
        """
        return (newObj, (self.__class__,), self.__getstate__())

    def __getstate__(self):
        """
        get state for pickling
        """
        if self.__class__.__name__ == "PyFuncDistance":
            return (float(self.p), self.vec, self.mat, self.func, self.kwargs)
        return (float(self.p), self.vec, self.mat)

    def __setstate__(self, state):
        """
        set state for pickling
        """
        self.p = state[0]
        self.vec = state[1]
        self.mat = state[2]
        if self.__class__.__name__ == "PyFuncDistance":
            self.func = state[3]
            self.kwargs = state[4]
        self.vec_ptr = get_vec_ptr(self.vec)
        self.mat_ptr = get_mat_ptr(self.mat)
        self.size = 1

    @classmethod
    def get_metric(cls, metric, **kwargs):
        """Get the given distance metric from the string identifier.

        See the docstring of DistanceMetric for a list of available metrics.

        Parameters
        ----------
        metric : string or class name
            The distance metric to use
        **kwargs
            additional arguments will be passed to the requested metric
        """
        if isinstance(metric, DistanceMetric):
            return metric

        if callable(metric):
            return PyFuncDistance(metric, **kwargs)

        # Map the metric string ID to the metric class
        if isinstance(metric, type) and issubclass(metric, DistanceMetric):
            pass
        else:
            try:
                metric = METRIC_MAPPING[metric]
            except:
                raise ValueError("Unrecognized metric '%s'" % metric)

        # In Minkowski special cases, return more efficient methods
        if metric is MinkowskiDistance:
            p = kwargs.pop('p', 2)
            if p == 1:
                return ManhattanDistance(**kwargs)
            elif p == 2:
                return EuclideanDistance(**kwargs)
            elif np.isinf(p):
                return ChebyshevDistance(**kwargs)
            else:
                return MinkowskiDistance(p, **kwargs)
        else:
            return metric(**kwargs)

    def __init__(self):
        if self.__class__ is DistanceMetric:
            raise NotImplementedError("DistanceMetric is an abstract class")

    cdef DTYPE_t dist(self, DTYPE_t* x1, DTYPE_t* x2,
                      ITYPE_t size) nogil except -1:
        """Compute the distance between vectors x1 and x2

        This should be overridden in a base class.
        """
        return -999

    cdef DTYPE_t rdist(self, DTYPE_t* x1, DTYPE_t* x2,
                       ITYPE_t size) nogil except -1:
        """Compute the reduced distance between vectors x1 and x2.

        This can optionally be overridden in a base class.

        The reduced distance is any measure that yields the same rank as the
        distance, but is more efficient to compute.  For example, for the
        Euclidean metric, the reduced distance is the squared-euclidean
        distance.
        """
        return self.dist(x1, x2, size)

    cdef int pdist(self, DTYPE_t[:, ::1] X, DTYPE_t[:, ::1] D) except -1:
        """compute the pairwise distances between points in X"""
        cdef ITYPE_t i1, i2
        for i1 in range(X.shape[0]):
            for i2 in range(i1, X.shape[0]):
                D[i1, i2] = self.dist(&X[i1, 0], &X[i2, 0], X.shape[1])
                D[i2, i1] = D[i1, i2]
        return 0

    cdef int cdist(self, DTYPE_t[:, ::1] X, DTYPE_t[:, ::1] Y,
                   DTYPE_t[:, ::1] D) except -1:
        """compute the cross-pairwise distances between arrays X and Y"""
        cdef ITYPE_t i1, i2
        if X.shape[1] != Y.shape[1]:
            raise ValueError('X and Y must have the same second dimension')
        for i1 in range(X.shape[0]):
            for i2 in range(Y.shape[0]):
                D[i1, i2] = self.dist(&X[i1, 0], &Y[i2, 0], X.shape[1])
        return 0

    cdef DTYPE_t _rdist_to_dist(self, DTYPE_t rdist) except -1:
        """Convert the reduced distance to the distance"""
        return rdist

    cdef DTYPE_t _dist_to_rdist(self, DTYPE_t dist) nogil except -1:
        """Convert the distance to the reduced distance"""
        return dist

    def rdist_to_dist(self, rdist):
        """Convert the Reduced distance to the true distance.

        The reduced distance, defined for some metrics, is a computationally
        more efficent measure which preserves the rank of the true distance.
        For example, in the Euclidean distance metric, the reduced distance
        is the squared-euclidean distance.
        """
        return rdist

    def dist_to_rdist(self, dist):
        """Convert the true distance to the reduced distance.

        The reduced distance, defined for some metrics, is a computationally
        more efficent measure which preserves the rank of the true distance.
        For example, in the Euclidean distance metric, the reduced distance
        is the squared-euclidean distance.
        """
        return dist

    def pairwise(self, X, Y=None):
        """Compute the pairwise distances between X and Y

        This is a convenience routine for the sake of testing.  For many
        metrics, the utilities in scipy.spatial.distance.cdist and
        scipy.spatial.distance.pdist will be faster.

        Parameters
        ----------
        X : array_like
            Array of shape (Nx, D), representing Nx points in D dimensions.
        Y : array_like (optional)
            Array of shape (Ny, D), representing Ny points in D dimensions.
            If not specified, then Y=X.
        Returns
        -------
        dist : ndarray
            The shape (Nx, Ny) array of pairwise distances between points in
            X and Y.
        """
        cdef np.ndarray[DTYPE_t, ndim=2, mode='c'] Xarr
        cdef np.ndarray[DTYPE_t, ndim=2, mode='c'] Yarr
        cdef np.ndarray[DTYPE_t, ndim=2, mode='c'] Darr

        Xarr = np.asarray(X, dtype=DTYPE, order='C')
        if Y is None:
            Darr = np.zeros((Xarr.shape[0], Xarr.shape[0]),
                         dtype=DTYPE, order='C')
            self.pdist(get_memview_DTYPE_2D(Xarr),
                       get_memview_DTYPE_2D(Darr))
        else:
            Yarr = np.asarray(Y, dtype=DTYPE, order='C')
            Darr = np.zeros((Xarr.shape[0], Yarr.shape[0]),
                         dtype=DTYPE, order='C')
            self.cdist(get_memview_DTYPE_2D(Xarr),
                       get_memview_DTYPE_2D(Yarr),
                       get_memview_DTYPE_2D(Darr))
        return Darr


#------------------------------------------------------------
# Euclidean Distance
#  d = sqrt(sum(x_i^2 - y_i^2))
cdef class EuclideanDistance(DistanceMetric):
    """Euclidean Distance metric

    .. math::
       D(x, y) = \sqrt{ \sum_i (x_i - y_i) ^ 2 }
    """
    def __init__(self):
        self.p = 2

    cdef inline DTYPE_t dist(self, DTYPE_t* x1, DTYPE_t* x2,
                             ITYPE_t size) nogil except -1:
        return euclidean_dist(x1, x2, size)

    cdef inline DTYPE_t rdist(self, DTYPE_t* x1, DTYPE_t* x2,
                              ITYPE_t size) nogil except -1:
        return euclidean_rdist(x1, x2, size)

    cdef inline DTYPE_t _rdist_to_dist(self, DTYPE_t rdist) except -1:
        return sqrt(rdist)

    cdef inline DTYPE_t _dist_to_rdist(self, DTYPE_t dist) nogil except -1:
        return dist * dist

    def rdist_to_dist(self, rdist):
        return np.sqrt(rdist)

    def dist_to_rdist(self, dist):
        return dist ** 2


#------------------------------------------------------------
# SEuclidean Distance
#  d = sqrt(sum((x_i - y_i2)^2 / v_i))
cdef class SEuclideanDistance(DistanceMetric):
    """Standardized Euclidean Distance metric

    .. math::
       D(x, y) = \sqrt{ \sum_i \frac{ (x_i - y_i) ^ 2}{V_i} }
    """
    def __init__(self, V):
        self.vec = np.asarray(V, dtype=DTYPE)
        self.vec_ptr = get_vec_ptr(self.vec)
        self.size = self.vec.shape[0]
        self.p = 2

    cdef inline DTYPE_t rdist(self, DTYPE_t* x1, DTYPE_t* x2,
                              ITYPE_t size) nogil except -1:
        if size != self.size:
            with gil:
                raise ValueError('SEuclidean dist: size of V does not match')
        cdef DTYPE_t tmp, d=0
        cdef np.intp_t j
        for j in range(size):
            tmp = x1[j] - x2[j]
            d += tmp * tmp / self.vec_ptr[j]
        return d

    cdef inline DTYPE_t dist(self, DTYPE_t* x1, DTYPE_t* x2,
                             ITYPE_t size) nogil except -1:
        return sqrt(self.rdist(x1, x2, size))

    cdef inline DTYPE_t _rdist_to_dist(self, DTYPE_t rdist) except -1:
        return sqrt(rdist)

    cdef inline DTYPE_t _dist_to_rdist(self, DTYPE_t dist) nogil except -1:
        return dist * dist

    def rdist_to_dist(self, rdist):
        return np.sqrt(rdist)

    def dist_to_rdist(self, dist):
        return dist ** 2


#------------------------------------------------------------
# Manhattan Distance
#  d = sum(abs(x_i - y_i))
cdef class ManhattanDistance(DistanceMetric):
    """Manhattan/City-block Distance metric

    .. math::
       D(x, y) = \sum_i |x_i - y_i|
    """
    def __init__(self):
        self.p = 1

    cdef inline DTYPE_t dist(self, DTYPE_t* x1, DTYPE_t* x2,
                             ITYPE_t size) nogil except -1:
        cdef DTYPE_t d = 0
        cdef np.intp_t j
        for j in range(size):
            d += fabs(x1[j] - x2[j])
        return d


#------------------------------------------------------------
# Chebyshev Distance
#  d = max_i(abs(x_i), abs(y_i))
cdef class ChebyshevDistance(DistanceMetric):
    """Chebyshev/Infinity Distance

    .. math::
       D(x, y) = max_i (|x_i - y_i|)
    """
    def __init__(self):
        self.p = INF

    cdef inline DTYPE_t dist(self, DTYPE_t* x1, DTYPE_t* x2,
                             ITYPE_t size) nogil except -1:
        cdef DTYPE_t d = 0
        cdef np.intp_t j
        for j in range(size):
            d = fmax(d, fabs(x1[j] - x2[j]))
        return d


#------------------------------------------------------------
# Minkowski Distance
#  d = sum(x_i^p - y_i^p) ^ (1/p)
cdef class MinkowskiDistance(DistanceMetric):
    """Minkowski Distance

    .. math::
       D(x, y) = [\sum_i (x_i - y_i)^p] ^ (1/p)

    Minkowski Distance requires p >= 1 and finite. For p = infinity,
    use ChebyshevDistance.
    Note that for p=1, ManhattanDistance is more efficient, and for
    p=2, EuclideanDistance is more efficient.
    """
    def __init__(self, p):
        if p < 1:
            raise ValueError("p must be greater than 1")
        elif np.isinf(p):
            raise ValueError("MinkowskiDistance requires finite p. "
                             "For p=inf, use ChebyshevDistance.")
        self.p = p

    cdef inline DTYPE_t rdist(self, DTYPE_t* x1, DTYPE_t* x2,
                              ITYPE_t size) nogil except -1:
        cdef DTYPE_t d=0
        cdef np.intp_t j
        for j in range(size):
            d += pow(fabs(x1[j] - x2[j]), self.p)
        return d

    cdef inline DTYPE_t dist(self, DTYPE_t* x1, DTYPE_t* x2,
                             ITYPE_t size) nogil except -1:
        return pow(self.rdist(x1, x2, size), 1. / self.p)

    cdef inline DTYPE_t _rdist_to_dist(self, DTYPE_t rdist) except -1:
        return pow(rdist, 1. / self.p)

    cdef inline DTYPE_t _dist_to_rdist(self, DTYPE_t dist) nogil except -1:
        return pow(dist, self.p)

    def rdist_to_dist(self, rdist):
        return rdist ** (1. / self.p)

    def dist_to_rdist(self, dist):
        return dist ** self.p


#------------------------------------------------------------
# W-Minkowski Distance
#  d = sum(w_i * (x_i^p - y_i^p)) ^ (1/p)
cdef class WMinkowskiDistance(DistanceMetric):
    """Weighted Minkowski Distance

    .. math::
       D(x, y) = [\sum_i w_i (x_i - y_i)^p] ^ (1/p)

    Weighted Minkowski Distance requires p >= 1 and finite.

    Parameters
    ----------
    p : int
        The order of the norm of the difference :math:`{||u-v||}_p`.
    w : (N,) array_like
        The weight vector.

    """
    def __init__(self, p, w):
        if p < 1:
            raise ValueError("p must be greater than 1")
        elif np.isinf(p):
            raise ValueError("WMinkowskiDistance requires finite p. "
                             "For p=inf, use ChebyshevDistance.")
        self.p = p
        self.vec = np.asarray(w, dtype=DTYPE)
        self.vec_ptr = get_vec_ptr(self.vec)
        self.size = self.vec.shape[0]

    cdef inline DTYPE_t rdist(self, DTYPE_t* x1, DTYPE_t* x2,
                              ITYPE_t size) nogil except -1:
        if size != self.size:
            with gil:
                raise ValueError('WMinkowskiDistance dist: '
                                 'size of w does not match')
        cdef DTYPE_t d=0
        cdef np.intp_t j
        for j in range(size):
            d += pow(self.vec_ptr[j] * fabs(x1[j] - x2[j]), self.p)
        return d

    cdef inline DTYPE_t dist(self, DTYPE_t* x1, DTYPE_t* x2,
                             ITYPE_t size) nogil except -1:
        return pow(self.rdist(x1, x2, size), 1. / self.p)

    cdef inline DTYPE_t _rdist_to_dist(self, DTYPE_t rdist) except -1:
        return pow(rdist, 1. / self.p)

    cdef inline DTYPE_t _dist_to_rdist(self, DTYPE_t dist) nogil except -1:
        return pow(dist, self.p)

    def rdist_to_dist(self, rdist):
        return rdist ** (1. / self.p)

    def dist_to_rdist(self, dist):
        return dist ** self.p


#------------------------------------------------------------
# Mahalanobis Distance
#  d = sqrt( (x - y)^T V^-1 (x - y) )
cdef class MahalanobisDistance(DistanceMetric):
    """Mahalanobis Distance

    .. math::
       D(x, y) = \sqrt{ (x - y)^T V^{-1} (x - y) }

    Parameters
    ----------
    V : array_like
        Symmetric positive-definite covariance matrix.
        The inverse of this matrix will be explicitly computed.
    VI : array_like
        optionally specify the inverse directly.  If VI is passed,
        then V is not referenced.
    """
    def __init__(self, V=None, VI=None):
        if VI is None:
            VI = np.linalg.inv(V)
        if VI.ndim != 2 or VI.shape[0] != VI.shape[1]:
            raise ValueError("V/VI must be square")

        self.mat = np.asarray(VI, dtype=float, order='C')
        self.mat_ptr = get_mat_ptr(self.mat)

        self.size = self.mat.shape[0]

        # we need vec as a work buffer
        self.vec = np.zeros(self.size, dtype=DTYPE)
        self.vec_ptr = get_vec_ptr(self.vec)

    cdef inline DTYPE_t rdist(self, DTYPE_t* x1, DTYPE_t* x2,
                              ITYPE_t size) nogil except -1:
        if size != self.size:
            with gil:
                raise ValueError('Mahalanobis dist: size of V does not match')

        cdef DTYPE_t tmp, d = 0
        cdef np.intp_t i, j

        # compute (x1 - x2).T * VI * (x1 - x2)
        for i in range(size):
            self.vec_ptr[i] = x1[i] - x2[i]

        for i in range(size):
            tmp = 0
            for j in range(size):
                tmp += self.mat_ptr[i * size + j] * self.vec_ptr[j]
            d += tmp * self.vec_ptr[i]
        return d

    cdef inline DTYPE_t dist(self, DTYPE_t* x1, DTYPE_t* x2,
                             ITYPE_t size) nogil except -1:
        return sqrt(self.rdist(x1, x2, size))

    cdef inline DTYPE_t _rdist_to_dist(self, DTYPE_t rdist) except -1:
        return sqrt(rdist)

    cdef inline DTYPE_t _dist_to_rdist(self, DTYPE_t dist) nogil except -1:
        return dist * dist

    def rdist_to_dist(self, rdist):
        return np.sqrt(rdist)

    def dist_to_rdist(self, dist):
        return dist ** 2


#------------------------------------------------------------
# Hamming Distance
#  d = N_unequal(x, y) / N_tot
cdef class HammingDistance(DistanceMetric):
    """Hamming Distance

    Hamming distance is meant for discrete-valued vectors, though it is
    a valid metric for real-valued vectors.

    .. math::
       D(x, y) = \frac{1}{N} \sum_i \delta_{x_i, y_i}
    """
    cdef inline DTYPE_t dist(self, DTYPE_t* x1, DTYPE_t* x2,
                             ITYPE_t size) nogil except -1:
        cdef int n_unequal = 0
        cdef np.intp_t j
        for j in range(size):
            if x1[j] != x2[j]:
                n_unequal += 1
        return float(n_unequal) / size


#------------------------------------------------------------
# Canberra Distance
#  D(x, y) = sum[ abs(x_i - y_i) / (abs(x_i) + abs(y_i)) ]
cdef class CanberraDistance(DistanceMetric):
    """Canberra Distance

    Canberra distance is meant for discrete-valued vectors, though it is
    a valid metric for real-valued vectors.

    .. math::
       D(x, y) = \sum_i \frac{|x_i - y_i|}{|x_i| + |y_i|}
    """
    cdef inline DTYPE_t dist(self, DTYPE_t* x1, DTYPE_t* x2,
                             ITYPE_t size) nogil except -1:
        cdef DTYPE_t denom, d = 0
        cdef np.intp_t j
        for j in range(size):
            denom = fabs(x1[j]) + fabs(x2[j])
            if denom > 0:
                d += fabs(x1[j] - x2[j]) / denom
        return d


#------------------------------------------------------------
# Bray-Curtis Distance
#  D(x, y) = sum[abs(x_i - y_i)] / sum[abs(x_i) + abs(y_i)]
cdef class BrayCurtisDistance(DistanceMetric):
    """Bray-Curtis Distance

    Bray-Curtis distance is meant for discrete-valued vectors, though it is
    a valid metric for real-valued vectors.

    .. math::
       D(x, y) = \frac{\sum_i |x_i - y_i|}{\sum_i(|x_i| + |y_i|)}
    """
    cdef inline DTYPE_t dist(self, DTYPE_t* x1, DTYPE_t* x2,
                             ITYPE_t size) nogil except -1:
        cdef DTYPE_t num = 0, denom = 0
        cdef np.intp_t j
        for j in range(size):
            num += fabs(x1[j] - x2[j])
            denom += fabs(x1[j]) + fabs(x2[j])
        if denom > 0:
            return num / denom
        else:
            return 0.0


#------------------------------------------------------------
# Jaccard Distance (boolean)
#  D(x, y) = N_unequal(x, y) / N_nonzero(x, y)
cdef class JaccardDistance(DistanceMetric):
    """Jaccard Distance

    Jaccard Distance is a dissimilarity measure for boolean-valued
    vectors. All nonzero entries will be treated as True, zero entries will
    be treated as False.

    .. math::
       D(x, y) = \frac{N_{TF} + N_{FT}}{N_{TT} + N_{TF} + N_{FT}}
    """
    cdef inline DTYPE_t dist(self, DTYPE_t* x1, DTYPE_t* x2,
                             ITYPE_t size) nogil except -1:
        cdef int tf1, tf2, n_eq = 0, nnz = 0
        cdef np.intp_t j
        for j in range(size):
            tf1 = x1[j] != 0
            tf2 = x2[j] != 0
            nnz += (tf1 or tf2)
            n_eq += (tf1 and tf2)
        return (nnz - n_eq) * 1.0 / nnz


#------------------------------------------------------------
# Matching Distance (boolean)
#  D(x, y) = n_neq / n
cdef class MatchingDistance(DistanceMetric):
    """Matching Distance

    Matching Distance is a dissimilarity measure for boolean-valued
    vectors. All nonzero entries will be treated as True, zero entries will
    be treated as False.

    .. math::
       D(x, y) = \frac{N_{TF} + N_{FT}}{N}
    """
    cdef inline DTYPE_t dist(self, DTYPE_t* x1, DTYPE_t* x2,
                             ITYPE_t size) nogil except -1:
        cdef int tf1, tf2, n_neq = 0
        cdef np.intp_t j
        for j in range(size):
            tf1 = x1[j] != 0
            tf2 = x2[j] != 0
            n_neq += (tf1 != tf2)
        return n_neq * 1. / size


#------------------------------------------------------------
# Dice Distance (boolean)
#  D(x, y) = n_neq / (2 * ntt + n_neq)
cdef class DiceDistance(DistanceMetric):
    """Dice Distance

    Dice Distance is a dissimilarity measure for boolean-valued
    vectors. All nonzero entries will be treated as True, zero entries will
    be treated as False.

    .. math::
       D(x, y) = \frac{N_{TF} + N_{FT}}{2 * N_{TT} + N_{TF} + N_{FT}}
    """
    cdef inline DTYPE_t dist(self, DTYPE_t* x1, DTYPE_t* x2,
                             ITYPE_t size) nogil except -1:
        cdef int tf1, tf2, n_neq = 0, ntt = 0
        cdef np.intp_t j
        for j in range(size):
            tf1 = x1[j] != 0
            tf2 = x2[j] != 0
            ntt += (tf1 and tf2)
            n_neq += (tf1 != tf2)
        return n_neq / (2.0 * ntt + n_neq)


#------------------------------------------------------------
# Kulsinski Distance (boolean)
#  D(x, y) = (ntf + nft - ntt + n) / (n_neq + n)
cdef class KulsinskiDistance(DistanceMetric):
    """Kulsinski Distance

    Kulsinski Distance is a dissimilarity measure for boolean-valued
    vectors. All nonzero entries will be treated as True, zero entries will
    be treated as False.

    .. math::
       D(x, y) = 1 - \frac{N_{TT}}{N + N_{TF} + N_{FT}}
    """
    cdef inline DTYPE_t dist(self, DTYPE_t* x1, DTYPE_t* x2,
                             ITYPE_t size) nogil except -1:
        cdef int tf1, tf2, ntt = 0, n_neq = 0
        cdef np.intp_t j
        for j in range(size):
            tf1 = x1[j] != 0
            tf2 = x2[j] != 0
            n_neq += (tf1 != tf2)
            ntt += (tf1 and tf2)
        return (n_neq - ntt + size) * 1.0 / (n_neq + size)


#------------------------------------------------------------
# Rogers-Tanimoto Distance (boolean)
#  D(x, y) = 2 * n_neq / (n + n_neq)
cdef class RogersTanimotoDistance(DistanceMetric):
    """Rogers-Tanimoto Distance

    Rogers-Tanimoto Distance is a dissimilarity measure for boolean-valued
    vectors. All nonzero entries will be treated as True, zero entries will
    be treated as False.

    .. math::
       D(x, y) = \frac{2 (N_{TF} + N_{FT})}{N + N_{TF} + N_{FT}}
    """
    cdef inline DTYPE_t dist(self, DTYPE_t* x1, DTYPE_t* x2,
                             ITYPE_t size) nogil except -1:
        cdef int tf1, tf2, n_neq = 0
        cdef np.intp_t j
        for j in range(size):
            tf1 = x1[j] != 0
            tf2 = x2[j] != 0
            n_neq += (tf1 != tf2)
        return (2.0 * n_neq) / (size + n_neq)


#------------------------------------------------------------
# Russell-Rao Distance (boolean)
#  D(x, y) = (n - ntt) / n
cdef class RussellRaoDistance(DistanceMetric):
    """Russell-Rao Distance

    Russell-Rao Distance is a dissimilarity measure for boolean-valued
    vectors. All nonzero entries will be treated as True, zero entries will
    be treated as False.

    .. math::
       D(x, y) = \frac{N - N_{TT}}{N}
    """
    cdef inline DTYPE_t dist(self, DTYPE_t* x1, DTYPE_t* x2,
                             ITYPE_t size) nogil except -1:
        cdef int tf1, tf2, ntt = 0
        cdef np.intp_t j
        for j in range(size):
            tf1 = x1[j] != 0
            tf2 = x2[j] != 0
            ntt += (tf1 and tf2)
        return (size - ntt) * 1. / size


#------------------------------------------------------------
# Sokal-Michener Distance (boolean)
#  D(x, y) = 2 * n_neq / (n + n_neq)
cdef class SokalMichenerDistance(DistanceMetric):
    """Sokal-Michener Distance

    Sokal-Michener Distance is a dissimilarity measure for boolean-valued
    vectors. All nonzero entries will be treated as True, zero entries will
    be treated as False.

    .. math::
       D(x, y) = \frac{2 (N_{TF} + N_{FT})}{N + N_{TF} + N_{FT}}
    """
    cdef inline DTYPE_t dist(self, DTYPE_t* x1, DTYPE_t* x2,
                             ITYPE_t size) nogil except -1:
        cdef int tf1, tf2, n_neq = 0
        cdef np.intp_t j
        for j in range(size):
            tf1 = x1[j] != 0
            tf2 = x2[j] != 0
            n_neq += (tf1 != tf2)
        return (2.0 * n_neq) / (size + n_neq)


#------------------------------------------------------------
# Sokal-Sneath Distance (boolean)
#  D(x, y) = n_neq / (0.5 * n_tt + n_neq)
cdef class SokalSneathDistance(DistanceMetric):
    """Sokal-Sneath Distance

    Sokal-Sneath Distance is a dissimilarity measure for boolean-valued
    vectors. All nonzero entries will be treated as True, zero entries will
    be treated as False.

    .. math::
       D(x, y) = \frac{N_{TF} + N_{FT}}{N_{TT} / 2 + N_{TF} + N_{FT}}
    """
    cdef inline DTYPE_t dist(self, DTYPE_t* x1, DTYPE_t* x2,
                             ITYPE_t size) nogil except -1:
        cdef int tf1, tf2, ntt = 0, n_neq = 0
        cdef np.intp_t j
        for j in range(size):
            tf1 = x1[j] != 0
            tf2 = x2[j] != 0
            n_neq += (tf1 != tf2)
            ntt += (tf1 and tf2)
        return n_neq / (0.5 * ntt + n_neq)


#------------------------------------------------------------
# Haversine Distance (2 dimensional)
#  D(x, y) = 2 arcsin{sqrt[sin^2 ((x1 - y1) / 2)
#                          + cos(x1) cos(y1) sin^2 ((x2 - y2) / 2)]}
cdef class HaversineDistance(DistanceMetric):
    """Haversine (Spherical) Distance

    The Haversine distance is the angular distance between two points on
    the surface of a sphere.  The first distance of each point is assumed
    to be the latitude, the second is the longitude, given in radians.
    The dimension of the points must be 2:

    .. math::
       D(x, y) = 2\arcsin[\sqrt{\sin^2((x1 - y1) / 2)
                                + cos(x1)cos(y1)sin^2((x2 - y2) / 2)}]
    """
    cdef inline DTYPE_t rdist(self, DTYPE_t* x1, DTYPE_t* x2,
                              ITYPE_t size) nogil except -1:
        if size != 2:
            with gil:
                raise ValueError("Haversine distance only valid "
                                 "in 2 dimensions")
        cdef DTYPE_t sin_0 = sin(0.5 * (x1[0] - x2[0]))
        cdef DTYPE_t sin_1 = sin(0.5 * (x1[1] - x2[1]))
        return (sin_0 * sin_0 + cos(x1[0]) * cos(x2[0]) * sin_1 * sin_1)

    cdef inline DTYPE_t dist(self, DTYPE_t* x1, DTYPE_t* x2,
                              ITYPE_t size) nogil except -1:
        if size != 2:
            with gil:
                raise ValueError("Haversine distance only valid in 2 dimensions")
        cdef DTYPE_t sin_0 = sin(0.5 * (x1[0] - x2[0]))
        cdef DTYPE_t sin_1 = sin(0.5 * (x1[1] - x2[1]))
        return 2 * asin(sqrt(sin_0 * sin_0
                             + cos(x1[0]) * cos(x2[0]) * sin_1 * sin_1))

    cdef inline DTYPE_t _rdist_to_dist(self, DTYPE_t rdist) except -1:
        return 2 * asin(sqrt(rdist))

<<<<<<< HEAD
    cdef inline DTYPE_t _dist_to_rdist(self, DTYPE_t dist) nogil:
=======
    cdef inline DTYPE_t _dist_to_rdist(self, DTYPE_t dist) except -1:
>>>>>>> c7795695
        cdef DTYPE_t tmp = sin(0.5 * dist)
        return tmp * tmp

    def rdist_to_dist(self, rdist):
        return 2 * np.arcsin(np.sqrt(rdist))

    def dist_to_rdist(self, dist):
        tmp = np.sin(0.5 * dist)
        return tmp * tmp


#------------------------------------------------------------
# Yule Distance (boolean)
#  D(x, y) = 2 * ntf * nft / (ntt * nff + ntf * nft)
# [This is not a true metric, so we will leave it out.]
#
#cdef class YuleDistance(DistanceMetric):
#    cdef inline DTYPE_t dist(self, DTYPE_t* x1, DTYPE_t* x2, ITYPE_t size):
#        cdef int tf1, tf2, ntf = 0, nft = 0, ntt = 0, nff = 0
#        cdef np.intp_t j
#        for j in range(size):
#            tf1 = x1[j] != 0
#            tf2 = x2[j] != 0
#            ntt += tf1 and tf2
#            ntf += tf1 and (tf2 == 0)
#            nft += (tf1 == 0) and tf2
#        nff = size - ntt - ntf - nft
#        return (2.0 * ntf * nft) / (ntt * nff + ntf * nft)


#------------------------------------------------------------
# Cosine Distance
#  D(x, y) = dot(x, y) / (|x| * |y|)
# [This is not a true metric, so we will leave it out.]
#
#cdef class CosineDistance(DistanceMetric):
#    cdef inline DTYPE_t dist(self, DTYPE_t* x1, DTYPE_t* x2, ITYPE_t size):
#        cdef DTYPE_t d = 0, norm1 = 0, norm2 = 0
#        cdef np.intp_t j
#        for j in range(size):
#            d += x1[j] * x2[j]
#            norm1 += x1[j] * x1[j]
#            norm2 += x2[j] * x2[j]
#        return 1.0 - d / sqrt(norm1 * norm2)


#------------------------------------------------------------
# Correlation Distance
#  D(x, y) = dot((x - mx), (y - my)) / (|x - mx| * |y - my|)
# [This is not a true metric, so we will leave it out.]
#
#cdef class CorrelationDistance(DistanceMetric):
#    cdef inline DTYPE_t dist(self, DTYPE_t* x1, DTYPE_t* x2, ITYPE_t size):
#        cdef DTYPE_t mu1 = 0, mu2 = 0, x1nrm = 0, x2nrm = 0, x1Tx2 = 0
#        cdef DTYPE_t tmp1, tmp2
#
#        cdef np.intp_t i
#        for i in range(size):
#            mu1 += x1[i]
#            mu2 += x2[i]
#        mu1 /= size
#        mu2 /= size
#
#        for i in range(size):
#            tmp1 = x1[i] - mu1
#            tmp2 = x2[i] - mu2
#            x1nrm += tmp1 * tmp1
#            x2nrm += tmp2 * tmp2
#            x1Tx2 += tmp1 * tmp2
#
#        return (1. - x1Tx2) / sqrt(x1nrm * x2nrm)


#------------------------------------------------------------
# User-defined distance
#
cdef class PyFuncDistance(DistanceMetric):
    """PyFunc Distance

    A user-defined distance

    Parameters
    ----------
    func : function
        func should take two numpy arrays as input, and return a distance.
    """
    def __init__(self, func, **kwargs):
        self.func = func
        x = np.random.random(10)
        try:
            d = self.func(x, x, **kwargs)
        except TypeError:
            raise ValueError("func must be a callable taking two arrays")

        try:
            d = float(d)
        except TypeError:
            raise ValueError("func must return a float")

        self.kwargs = kwargs

    cdef inline DTYPE_t dist(self, DTYPE_t* x1, DTYPE_t* x2,
                             ITYPE_t size) except -1 with gil:
        cdef np.ndarray x1arr
        cdef np.ndarray x2arr
        with gil:
            x1arr = _buffer_to_ndarray(x1, size)
            x2arr = _buffer_to_ndarray(x2, size)
            return self.func(x1arr, x2arr, **self.kwargs)


cdef inline double fmax(double a, double b) nogil:
    return max(a, b)<|MERGE_RESOLUTION|>--- conflicted
+++ resolved
@@ -997,11 +997,7 @@
     cdef inline DTYPE_t _rdist_to_dist(self, DTYPE_t rdist) except -1:
         return 2 * asin(sqrt(rdist))
 
-<<<<<<< HEAD
-    cdef inline DTYPE_t _dist_to_rdist(self, DTYPE_t dist) nogil:
-=======
-    cdef inline DTYPE_t _dist_to_rdist(self, DTYPE_t dist) except -1:
->>>>>>> c7795695
+    cdef inline DTYPE_t _dist_to_rdist(self, DTYPE_t dist) nogil except -1:
         cdef DTYPE_t tmp = sin(0.5 * dist)
         return tmp * tmp
 
