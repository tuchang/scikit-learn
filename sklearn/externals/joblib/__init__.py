""" Joblib is a set of tools to provide **lightweight pipelining in
Python**. In particular, joblib offers:

  1. transparent disk-caching of the output values and lazy re-evaluation
     (memoize pattern)

  2. easy simple parallel computing

  3. logging and tracing of the execution

Joblib is optimized to be **fast** and **robust** in particular on large
data and has specific optimizations for `numpy` arrays. It is
**BSD-licensed**.


    ============================== ============================================
    **User documentation**:        http://packages.python.org/joblib

    **Download packages**:         http://pypi.python.org/pypi/joblib#downloads

    **Source code**:               http://github.com/joblib/joblib

    **Report issues**:             http://github.com/joblib/joblib/issues
    ============================== ============================================


Vision
--------

The vision is to provide tools to easily achieve better performance and
reproducibility when working with long running jobs.

 *  **Avoid computing twice the same thing**: code is rerun over an
    over, for instance when prototyping computational-heavy jobs (as in
    scientific development), but hand-crafted solution to alleviate this
    issue is error-prone and often leads to unreproducible results

 *  **Persist to disk transparently**: persisting in an efficient way
    arbitrary objects containing large data is hard. Using
    joblib's caching mechanism avoids hand-written persistence and
    implicitly links the file on disk to the execution context of
    the original Python object. As a result, joblib's persistence is
    good for resuming an application status or computational job, eg
    after a crash.

Joblib strives to address these problems while **leaving your code and
your flow control as unmodified as possible** (no framework, no new
paradigms).

Main features
------------------

1) **Transparent and fast disk-caching of output value:** a memoize or
   make-like functionality for Python functions that works well for
   arbitrary Python objects, including very large numpy arrays. Separate
   persistence and flow-execution logic from domain logic or algorithmic
   code by writing the operations as a set of steps with well-defined
   inputs and  outputs: Python functions. Joblib can save their
   computation to disk and rerun it only if necessary::

      >>> import numpy as np
      >>> from sklearn.externals.joblib import Memory
      >>> mem = Memory(cachedir='/tmp/joblib')
      >>> import numpy as np
      >>> a = np.vander(np.arange(3)).astype(np.float)
      >>> square = mem.cache(np.square)
      >>> b = square(a)                                   # doctest: +ELLIPSIS
      ________________________________________________________________________________
      [Memory] Calling square...
      square(array([[ 0.,  0.,  1.],
             [ 1.,  1.,  1.],
             [ 4.,  2.,  1.]]))
      ___________________________________________________________square - 0...s, 0.0min

      >>> c = square(a)
      >>> # The above call did not trigger an evaluation

2) **Embarrassingly parallel helper:** to make is easy to write readable
   parallel code and debug it quickly::

      >>> from sklearn.externals.joblib import Parallel, delayed
      >>> from math import sqrt
      >>> Parallel(n_jobs=1)(delayed(sqrt)(i**2) for i in range(10))
      [0.0, 1.0, 2.0, 3.0, 4.0, 5.0, 6.0, 7.0, 8.0, 9.0]


3) **Logging/tracing:** The different functionalities will
   progressively acquire better logging mechanism to help track what
   has been ran, and capture I/O easily. In addition, Joblib will
   provide a few I/O primitives, to easily define define logging and
   display streams, and provide a way of compiling a report.
   We want to be able to quickly inspect what has been run.

4) **Fast compressed Persistence**: a replacement for pickle to work
   efficiently on Python objects containing large data (
   *joblib.dump* & *joblib.load* ).

..
    >>> import shutil ; shutil.rmtree('/tmp/joblib/')

"""

<<<<<<< HEAD
__version__ = '0.8.3'
=======
__version__ = '0.8.4'
>>>>>>> 09dc09a1


from .memory import Memory, MemorizedResult
from .logger import PrintTime
from .logger import Logger
from .hashing import hash
from .numpy_pickle import dump
from .numpy_pickle import load
from .parallel import Parallel
from .parallel import delayed
from .parallel import cpu_count<|MERGE_RESOLUTION|>--- conflicted
+++ resolved
@@ -100,11 +100,7 @@
 
 """
 
-<<<<<<< HEAD
-__version__ = '0.8.3'
-=======
 __version__ = '0.8.4'
->>>>>>> 09dc09a1
 
 
 from .memory import Memory, MemorizedResult
